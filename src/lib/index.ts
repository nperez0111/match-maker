--- conflicted
+++ resolved
@@ -1,19 +1,7 @@
-<<<<<<< HEAD
-import {
-  type BinaryMessage,
-  decodeMessage,
-  encodePongMessage,
-  isPingMessage,
-  type Message,
-} from "teleportal/protocol";
-export * from "teleportal/protocol";
-export * from "../encryption-state-vector";
-=======
 import { type BinaryMessage, type Message } from "./protocol";
 
 export * from "./protocol";
 export * from "./utils";
->>>>>>> 7fc2720c
 
 export type ClientContext = {
   /**
